// Unless explicitly stated otherwise all files in this repository are licensed under the
// MIT/Apache-2.0 License, at your convenience
//
// This product includes software developed at Datadog (https://www.datadoghq.com/). Copyright 2020 Datadog, Inc.
//
use crate::parking::Reactor;
use crate::sys::{self, DmaBuffer, Source, SourceType};
use crate::Local;
use futures_lite::future::poll_fn;
use futures_lite::io::{AsyncBufRead, AsyncRead, AsyncWrite};
use futures_lite::ready;
use futures_lite::stream::{self, Stream};
use iou::{InetAddr, SockAddr};
use pin_project_lite::pin_project;
use socket2::{Domain, Protocol, Socket, Type};
use std::io;
use std::net::{self, Shutdown, SocketAddr, ToSocketAddrs};
use std::os::unix::io::RawFd;
use std::os::unix::io::{AsRawFd, FromRawFd};
use std::pin::Pin;
use std::rc::{Rc, Weak};
use std::task::{Context, Poll};

const DEFAULT_BUFFER_SIZE: usize = 8192;

type Result<T> = crate::Result<T, ()>;

#[derive(Debug)]
/// A TCP socket server, listening for connections.
///
/// After creating a TcpListener by binding it to a socket address, it listens for incoming TCP connections.
/// These can be accepted by calling [`accept`] or [`shared_accept`], or by iterating over the Incoming iterator returned by [`incoming`].
///
/// A good networking architecture within a thread-per-core model needs to take into account
/// parallelism and spawn work into multiple executors. If everything happens inside the same
/// Executor, then at most one thread is used. Sometimes this is what you want: you may want to
/// dedicate a CPU entirely for networking, or even use specialized ports for each CPU of the
/// application, but most likely it isn't.
///
/// There are two approaches to load balancing possible with the `TcpListener`:
///
/// * By default, the ReusePort flag is set in the socket automatically. The OS already provides
///   some load balancing capabilities with that so you can simply [`bind`] to the same address
///   from many executors.
///
/// * If that is insufficient or otherwise not desirable, it is possible to use [`shared_accept`]
///   instead of [`accept`]: that returns an object that implements [`Send`]. You can then use a
///   [`shared_channel`] to send the accepted connection into multiple executors. The object
///   returned by [`shared_accept`] can then be bound to its executor with [`bind_to_executor`], at
///   which point it becomes a standard [`TcpStream`].
///
/// Relying on the OS is definitely simpler, but which approach is better depends on the specific
/// needs of your application.
///
/// The socket will be closed when the value is dropped.
///
/// [`accept`]: TcpListener::accept
/// [`shared_accept`]: TcpListener::shared_accept
/// [`bind`]: TcpListener::bind
/// [`incoming`]: TcpListener::incoming
/// [`bind_to_executor`]: AcceptedTcpStream::bind_to_executor
/// [`Send`]: https://doc.rust-lang.org/std/marker/trait.Send.html
/// [`shared_channel`]: ../channels/shared_channel/index.html
pub struct TcpListener {
    reactor: Weak<Reactor>,
    listener: net::TcpListener,
}

impl TcpListener {
    /// Creates a TCP listener bound to the specified address.
    ///
    /// Binding with port number 0 will request an available port from the OS.
    ///
    /// This method sets the ReusePort option in the bound socket, so it is designed to
    /// be called from multiple executors to achieve parallelism.
    ///
    /// # Examples
    ///
    /// ```
    /// use glommio::net::TcpListener;
    /// use glommio::LocalExecutor;
    ///
    /// let ex = LocalExecutor::default();
    /// ex.run(async move {
    ///     let listener = TcpListener::bind("127.0.0.1:8000").unwrap();
    ///     println!("Listening on {}", listener.local_addr().unwrap());
    /// });
    /// ```
    pub fn bind<A: ToSocketAddrs>(addr: A) -> Result<TcpListener> {
        let addr = addr
            .to_socket_addrs()
            .unwrap()
            .next()
            .ok_or_else(|| io::Error::new(io::ErrorKind::Other, "empty address"))?;

        let domain = if addr.is_ipv6() {
            Domain::ipv6()
        } else {
            Domain::ipv4()
        };
        let sk = Socket::new(domain, Type::stream(), Some(Protocol::tcp()))?;
        let addr = socket2::SockAddr::from(addr);
        sk.set_reuse_port(true)?;
        sk.bind(&addr)?;
        sk.listen(128)?;
        let listener = sk.into_tcp_listener();

        Ok(TcpListener {
            reactor: Rc::downgrade(&Local::get_reactor()),
            listener,
        })
    }

    /// Accepts a new incoming TCP connection and allows the result to be sent to a foreign
    /// executor
    ///
    /// This is similar to [`accept`], except it returns an [`AcceptedTcpStream`] instead of
    /// a [`TcpStream`]. [`AcceptedTcpStream`] implements [`Send`], so it can be safely sent
    /// for processing over a shared channel to a different executor.
    ///
    /// This is useful when the user wants to do her own load balancing across multiple executors
    /// instead of relying on the load balancing the OS would do with the ReusePort property of
    /// the bound socket.
    ///
    /// # Examples
    ///
    /// ```no_run
    /// use glommio::net::TcpListener;
    /// use glommio::LocalExecutor;
    ///
    /// let ex = LocalExecutor::default();
    /// ex.run(async move {
    ///     let listener = TcpListener::bind("127.0.0.1:8000").unwrap();
    ///     let stream = listener.shared_accept().await.unwrap();
    /// });
    /// ```
    ///
    /// [`accept`]: TcpListener::accept
    /// [`AcceptedTcpStream`]: struct.AcceptedTcpStream.html
    /// [`TcpStream`]: struct.TcpStream.html
    /// [`Send`]: https://doc.rust-lang.org/std/marker/trait.Send.html
<<<<<<< HEAD
    pub async fn shared_accept(&self) -> Result<AcceptedTcpStream> {
        let reactor = self.reactor.clone();
=======
    pub async fn shared_accept(&self) -> io::Result<AcceptedTcpStream> {
        let reactor = self.reactor.upgrade().unwrap();
>>>>>>> 7252ea6a
        let source = reactor.accept(self.listener.as_raw_fd());
        let fd = source.collect_rw().await?;
        Ok(AcceptedTcpStream { fd: fd as RawFd })
    }

    /// Accepts a new incoming TCP connection in this executor
    ///
    /// This is similar to calling [`shared_accept`] and [`bind_to_executor`] in a single
    /// operation.
    ///
    /// If this connection once accepted is to be handled by the same executor in which it
    /// was accepted, this version is preferred.
    ///
    /// # Examples
    ///
    /// ```no_run
    /// use glommio::net::TcpListener;
    /// use glommio::LocalExecutor;
    /// use futures_lite::stream::StreamExt;
    ///
    /// let ex = LocalExecutor::default();
    /// ex.run(async move {
    ///     let listener = TcpListener::bind("127.0.0.1:8000").unwrap();
    ///     let stream = listener.accept().await.unwrap();
    ///     println!("Accepted client: {:?}", stream.local_addr());
    /// });
    /// ```
    ///
    /// [`shared_accept`]: TcpListener::accept
    /// [`bind_to_executor`]: AcceptedTcpStream::bind_to_executor
    pub async fn accept(&self) -> Result<TcpStream> {
        let a = self.shared_accept().await?;
        Ok(a.bind_to_executor())
    }

    /// Creates a stream of incoming connections
    ///
    /// # Examples
    ///
    /// ```no_run
    /// use glommio::net::TcpListener;
    /// use glommio::LocalExecutor;
    /// use futures_lite::stream::StreamExt;
    ///
    /// let ex = LocalExecutor::default();
    /// ex.run(async move {
    ///     let listener = TcpListener::bind("127.0.0.1:8000").unwrap();
    ///     let mut incoming = listener.incoming();
    ///     while let Some(conn) = incoming.next().await {
    ///         println!("Accepted client: {:?}", conn);
    ///     }
    /// });
    /// ```
    pub fn incoming(&self) -> impl Stream<Item = Result<TcpStream>> + Unpin + '_ {
        Box::pin(stream::unfold(self, |listener| async move {
            let res = listener.accept().await;
            Some((res, listener))
        }))
    }

    /// Returns the socket address of the local half of this TCP connection.
    ///
    /// # Examples
    /// ```no_run
    /// use glommio::net::TcpListener;
    /// use glommio::LocalExecutor;
    ///
    /// let ex = LocalExecutor::default();
    /// ex.run(async move {
    ///     let listener = TcpListener::bind("127.0.0.1:8000").unwrap();
    ///     println!("Listening on {}", listener.local_addr().unwrap());
    /// });
    /// ```
    pub fn local_addr(&self) -> Result<SocketAddr> {
        Ok(self.listener.local_addr()?)
    }
}

#[derive(Copy, Clone, Debug)]
/// An Accepted Tcp connection that can be moved to a different executor
///
/// This is useful in situations where the load balancing provided by the Operating System
/// through ReusePort is not desirable. The user can accept the connection in one executor
/// through [`shared_accept`] which returns an AcceptedTcpStream.
///
/// Once the `AcceptedTcpStream` arrives at its destination it can then be made active with
/// [`bind_to_executor`]
///
/// [`shared_accept`]: TcpListener::shared_accept
/// [`bind_to_executor`]: AcceptedTcpStream::bind_to_executor
pub struct AcceptedTcpStream {
    fd: RawFd,
}

impl AcceptedTcpStream {
    /// Binds this `AcceptedTcpStream` to the current executor
    ///
    /// This returns a [`TcpStream`] that can then be used normally
    ///
    /// # Examples
    /// ```no_run
    /// use glommio::net::TcpListener;
    /// use glommio::{LocalExecutorBuilder, LocalExecutor};
    /// use glommio::channels::shared_channel;
    ///
    /// let ex = LocalExecutor::default();
    /// ex.run(async move {
    ///
    ///    let (sender, receiver) = shared_channel::new_bounded(1);
    ///    let sender = sender.connect();
    ///
    ///    let listener = TcpListener::bind("127.0.0.1:0").unwrap();
    ///
    ///    let accepted = listener.shared_accept().await.unwrap();
    ///    sender.try_send(accepted).unwrap();
    ///
    ///   let ex1 = LocalExecutorBuilder::new().spawn(move || async move {
    ///       let receiver = receiver.connect();
    ///       let accepted = receiver.recv().await.unwrap();
    ///       let _ = accepted.bind_to_executor();
    ///   }).unwrap();
    ///
    ///   ex1.join().unwrap();
    /// });
    /// ```
    pub fn bind_to_executor(self) -> TcpStream {
        let reactor = Local::get_reactor();

        let socket = unsafe { Socket::from_raw_fd(self.fd as _) };
        let stream = socket.into_tcp_stream();
        let source_tx = None;
        let source_rx = None;
        TcpStream {
            reactor: Rc::downgrade(&reactor),
            stream,
            source_tx,
            source_rx,
            tx_yolo: true,
            rx_yolo: true,
            rx_buf: None,
            tx_buf: None,
            rx_buf_size: DEFAULT_BUFFER_SIZE,
        }
    }
}

pin_project! {
    #[derive(Debug)]
    /// A Tcp Stream of bytes. This can be used with [`AsyncRead`], [`AsyncBufRead`] and
    /// [`AsyncWrite`]
    ///
    /// [`AsyncRead`]: https://docs.rs/futures-io/0.3.8/futures_io/trait.AsyncRead.html
    /// [`AsyncBufRead`]: https://docs.rs/futures-io/0.3.8/futures_io/trait.AsyncBufRead.html
    /// [`AsyncWrite`]: https://docs.rs/futures-io/0.3.8/futures_io/trait.AsyncWrite.html
    pub struct TcpStream {
        reactor: Weak<Reactor>,
        stream: net::TcpStream,
        source_tx: Option<Source>,
        source_rx: Option<Source>,

        // you only live once, you've got no time to block! if this is set to true try a direct non-blocking syscall otherwise schedule for sending later over the ring
        //
        // If you are familiar with high throughput networking code you might have seen similar
        // techniques with names such as "optimistic" "speculative" or things like that. But frankly "yolo" is such a
        // better name. Calling this "yolo" is likely glommio's biggest contribution to humankind.
        tx_yolo: bool,
        rx_yolo: bool,

        rx_buf: Option<DmaBuffer>,
        tx_buf: Option<DmaBuffer>,

        rx_buf_size: usize,
    }
}

use std::convert::TryFrom;

struct RecvBuffer {
    buf: DmaBuffer,
}

impl TryFrom<Source> for RecvBuffer {
    type Error = io::Error;

    fn try_from(source: Source) -> io::Result<RecvBuffer> {
        match source.extract_source_type() {
            SourceType::SockRecv(mut buf) => {
                let sz = source.take_result().unwrap()?;
                let mut buf = buf.take().unwrap();
                buf.trim_to_size(sz);
                Ok(RecvBuffer { buf })
            }
            _ => unreachable!(),
        }
    }
}

impl TcpStream {
    /// Creates a TCP connection to the specified address.
    ///
    /// # Examples
    ///
    /// ```no_run
    /// use glommio::net::TcpStream;
    /// use glommio::LocalExecutor;
    ///
    /// let ex = LocalExecutor::default();
    /// ex.run(async move {
    ///     TcpStream::connect("127.0.0.1:10000").await.unwrap();
    /// })
    /// ```
    pub async fn connect<A: ToSocketAddrs>(addr: A) -> Result<TcpStream> {
        let addr = addr.to_socket_addrs()?.next().unwrap();

        let reactor = Local::get_reactor();

        // Create a socket.
        let domain = if addr.is_ipv6() {
            Domain::ipv6()
        } else {
            Domain::ipv4()
        };
        let socket = Socket::new(domain, Type::stream(), Some(Protocol::tcp()))?;
        let inet = InetAddr::from_std(&addr);
        let addr = SockAddr::new_inet(inet);

        let source = reactor.connect(socket.as_raw_fd(), addr);
        source.collect_rw().await?;
        let stream = socket.into_tcp_stream();

        let source_tx = None;
        let source_rx = None;
        Ok(Self {
            reactor: Rc::downgrade(&reactor),
            stream,
            source_rx,
            source_tx,
            tx_yolo: true,
            rx_yolo: true,
            rx_buf: None,
            tx_buf: None,
            rx_buf_size: DEFAULT_BUFFER_SIZE,
        })
    }

    fn consume_receive_buffer(&mut self, buf: &mut [u8]) -> Option<io::Result<usize>> {
        if let Some(src) = self.rx_buf.as_mut() {
            let sz = std::cmp::min(src.len(), buf.len());
            buf[0..sz].copy_from_slice(&src.as_bytes()[0..sz]);
            src.trim_front(sz);
            if src.is_empty() {
                self.rx_buf.take();
            }
            Some(Ok(sz))
        } else {
            None
        }
    }

    // io_uring has support for shutdown now but it is not in any released kernel.
    // Even with my "let's use latest" policy it would be crazy to mandate a kernel
    // that doesn't even exist. So in preparation for that we'll sync-emulate this but
    // already on an async wrapper
    fn poll_shutdown(&self, _cx: &mut Context<'_>, how: Shutdown) -> Poll<Result<()>> {
        Poll::Ready(sys::shutdown(self.stream.as_raw_fd(), how).map_err(Into::into))
    }

    /// Shuts down the read, write, or both halves of this connection.
    pub async fn shutdown(&self, how: Shutdown) -> Result<()> {
        poll_fn(|cx| self.poll_shutdown(cx, how)).await
    }

    /// Sets the `TCP_NODELAY` option to this socket.
    ///
    /// Setting this to true disabled the Nagle algorithm.
    pub fn set_nodelay(&mut self, value: bool) -> Result<()> {
        Ok(self.stream.set_nodelay(value)?)
    }

    /// Sets the buffer size used on the receive path
    pub fn set_buffer_size(&mut self, buffer_size: usize) {
        self.rx_buf_size = buffer_size;
    }

    /// gets the buffer size used
    pub fn buffer_size(&mut self) -> usize {
        self.rx_buf_size
    }

    /// Receives data on the socket from the remote address to which it is connected, without removing that data from the queue.
    ///
    /// On success, returns the number of bytes peeked.
    /// Successive calls return the same data. This is accomplished by passing MSG_PEEK as a flag to the underlying recv system call.
<<<<<<< HEAD
    pub async fn peek(&self, buf: &mut [u8]) -> Result<usize> {
        let source = self
            .reactor
            .new_source(self.stream.as_raw_fd(), SourceType::SockRecv(None));
        self.reactor
            .sys
            .recv(&source, buf.len(), iou::MsgFlags::MSG_PEEK);
=======
    pub async fn peek(&self, buf: &mut [u8]) -> io::Result<usize> {
        let source = self.reactor.upgrade().unwrap().recv(
            self.stream.as_raw_fd(),
            buf.len(),
            iou::MsgFlags::MSG_PEEK,
        );

>>>>>>> 7252ea6a
        let sz = source.collect_rw().await?;
        match source.extract_source_type() {
            SourceType::SockRecv(mut src) => {
                let mut src = src.take().unwrap();
                src.trim_to_size(sz);
                buf[0..sz].copy_from_slice(&src.as_bytes()[0..sz]);
            }
            _ => unreachable!(),
        }
        Ok(sz)
    }

    /// Returns the socket address of the remote peer of this TCP connection.
    ///
    /// # Examples
    ///
    /// ```no_run
    /// use glommio::net::TcpStream;
    /// use glommio::LocalExecutor;
    ///
    /// let ex = LocalExecutor::default();
    /// ex.run(async move {
    ///     let stream = TcpStream::connect("127.0.0.1:10000").await.unwrap();
    ///     println!("My peer: {:?}", stream.peer_addr());
    /// })
    /// ```
    pub fn peer_addr(&self) -> Result<SocketAddr> {
        Ok(self.stream.peer_addr()?)
    }

    /// Returns the socket address of the local half of this TCP connection.
    ///
    /// # Examples
    ///
    /// ```no_run
    /// use glommio::net::TcpStream;
    /// use glommio::LocalExecutor;
    ///
    /// let ex = LocalExecutor::default();
    /// ex.run(async move {
    ///     let stream = TcpStream::connect("127.0.0.1:10000").await.unwrap();
    ///     println!("My peer: {:?}", stream.local_addr());
    /// })
    /// ```
    pub fn local_addr(&self) -> Result<SocketAddr> {
        Ok(self.stream.local_addr()?)
    }

    fn allocate_buffer(&self, size: usize) -> DmaBuffer {
        self.reactor.upgrade().unwrap().alloc_dma_buffer(size)
    }

<<<<<<< HEAD
    fn yolo_rx(&mut self, buf: &mut [u8]) -> Poll<Result<usize>> {
        if self.rx_yolo {
            match sys::recv_syscall(
                self.stream.as_raw_fd(),
                buf.as_mut_ptr(),
                buf.len(),
                iou::MsgFlags::MSG_DONTWAIT.bits(),
            ) {
                Ok(x) => Poll::Ready(Ok(x)),
                Err(err) => match err.kind() {
                    io::ErrorKind::WouldBlock => {
                        self.rx_yolo = false;
                        Poll::Pending
                    }
                    _ => Poll::Ready(Err(err.into())),
                },
            }
=======
    fn yolo_rx(&mut self, buf: &mut [u8]) -> Option<io::Result<usize>> {
        if self.rx_yolo {
            super::yolo_recv(self.stream.as_raw_fd(), buf)
>>>>>>> 7252ea6a
        } else {
            None
        }
        .or_else(|| {
            self.rx_yolo = false;
            None
        })
    }

<<<<<<< HEAD
    fn yolo_tx(&mut self, buf: &[u8]) -> Poll<Result<usize>> {
        if self.tx_yolo {
            match sys::send_syscall(
                self.stream.as_raw_fd(),
                buf.as_ptr(),
                buf.len(),
                iou::MsgFlags::MSG_DONTWAIT.bits(),
            ) {
                Ok(x) => Poll::Ready(Ok(x)),
                Err(err) => match err.kind() {
                    io::ErrorKind::WouldBlock => {
                        self.tx_yolo = false;
                        Poll::Pending
                    }
                    _ => Poll::Ready(Err(err.into())),
                },
            }
=======
    fn yolo_tx(&mut self, buf: &[u8]) -> Option<io::Result<usize>> {
        if self.tx_yolo {
            super::yolo_send(self.stream.as_raw_fd(), buf)
>>>>>>> 7252ea6a
        } else {
            None
        }
        .or_else(|| {
            self.tx_yolo = false;
            None
        })
    }
<<<<<<< HEAD
    fn poll_replenish_buffer(&mut self, cx: &mut Context<'_>, size: usize) -> Poll<Result<usize>> {
        loop {
            let source = self.source_rx.take();
            match source {
                None => {
                    let source = self
                        .reactor
                        .new_source(self.stream.as_raw_fd(), SourceType::SockRecv(None));
                    self.reactor.sys.recv(&source, size, iou::MsgFlags::empty());
                    if let Err(err) = self.reactor.rush_dispatch(&source) {
                        return Poll::Ready(Err(err.into()));
                    }
                    self.source_rx = Some(source);
                    if !self.source_rx.as_ref().unwrap().has_result() {
                        self.source_rx
                            .as_ref()
                            .unwrap()
                            .add_waiter(cx.waker().clone());
                        return Poll::Pending;
                    } else {
                        self.rx_yolo = true;
                    }
                }
                Some(source) => {
                    self.rx_yolo = true;
                    match source.extract_source_type() {
                        SourceType::SockRecv(mut buf) => {
                            let bytes = source.take_result().unwrap();
                            match bytes {
                                Err(x) => return Poll::Ready(Err(x.into())),
                                Ok(sz) => {
                                    let mut buf = buf.take();
                                    buf.as_mut().unwrap().trim_to_size(sz);
                                    self.rx_buf = buf;
                                    return Poll::Ready(Ok(sz));
                                }
                            }
                        }
                        _ => unreachable!(),
                    }
                }
            }
        }
    }

    fn write_dma(&mut self, cx: &mut Context<'_>, buf: DmaBuffer) -> Poll<Result<usize>> {
        let source = self.source_tx.take();
        match source {
            None => {
                let source = self
                    .reactor
                    .new_source(self.stream.as_raw_fd(), SourceType::SockSend(buf));
                self.reactor.sys.send(&source, iou::MsgFlags::empty());
                if let Err(err) = self.reactor.rush_dispatch(&source) {
                    return Poll::Ready(Err(err.into()));
                }
                match source.take_result() {
                    None => {
                        source.add_waiter(cx.waker().clone());
                        self.source_tx = Some(source);
                        Poll::Pending
                    }
                    Some(res) => {
                        self.tx_yolo = true;
                        Poll::Ready(res.map_err(Into::into))
                    }
                }
=======

    fn poll_replenish_buffer(
        &mut self,
        cx: &mut Context<'_>,
        size: usize,
    ) -> Poll<io::Result<usize>> {
        let source = match self.source_rx.take() {
            Some(source) => source,
            None => poll_err!(self
                .reactor
                .upgrade()
                .unwrap()
                .rushed_recv(self.stream.as_raw_fd(), size)),
        };

        if !source.has_result() {
            source.add_waiter(cx.waker().clone());
            self.source_rx = Some(source);
            Poll::Pending
        } else {
            let buf = poll_err!(RecvBuffer::try_from(source));
            self.rx_yolo = true;
            self.rx_buf = Some(buf.buf);
            Poll::Ready(Ok(self.rx_buf.as_ref().unwrap().len()))
        }
    }

    fn write_dma(&mut self, cx: &mut Context<'_>, buf: DmaBuffer) -> Poll<io::Result<usize>> {
        let source = match self.source_tx.take() {
            Some(source) => source,
            None => poll_err!(self
                .reactor
                .upgrade()
                .unwrap()
                .rushed_send(self.stream.as_raw_fd(), buf)),
        };

        match source.take_result() {
            None => {
                source.add_waiter(cx.waker().clone());
                self.source_tx = Some(source);
                Poll::Pending
>>>>>>> 7252ea6a
            }
            Some(res) => {
                self.tx_yolo = true;
<<<<<<< HEAD
                let res = source.take_result().unwrap();
                Poll::Ready(res.map_err(Into::into))
=======
                Poll::Ready(res)
>>>>>>> 7252ea6a
            }
        }
    }
}

impl AsyncBufRead for TcpStream {
    fn poll_fill_buf<'a>(
        mut self: Pin<&'a mut Self>,
        cx: &mut Context<'_>,
    ) -> Poll<io::Result<&'a [u8]>> {
        let buf_size = self.rx_buf_size;
<<<<<<< HEAD
        loop {
            if self.rx_buf.as_ref().is_some() {
                let this = self.project();
                return Poll::Ready(Ok(this.rx_buf.as_ref().unwrap().as_bytes()));
            } else if let Err(err) = ready!(self.poll_replenish_buffer(cx, buf_size)) {
                return Poll::Ready(Err(err.into()));
            }
=======
        if self.rx_buf.as_ref().is_none() {
            poll_err!(ready!(self.poll_replenish_buffer(cx, buf_size)));
>>>>>>> 7252ea6a
        }
        let this = self.project();
        Poll::Ready(Ok(this.rx_buf.as_ref().unwrap().as_bytes()))
    }

    fn consume(mut self: Pin<&mut Self>, amt: usize) {
        let buf_ref = self.rx_buf.as_mut().unwrap();
        let amt = std::cmp::min(amt, buf_ref.len());
        buf_ref.trim_front(amt);
        if buf_ref.is_empty() {
            self.rx_buf.take();
        }
    }
}

impl AsyncRead for TcpStream {
    fn poll_read(
        mut self: Pin<&mut Self>,
        cx: &mut Context<'_>,
        buf: &mut [u8],
    ) -> Poll<io::Result<usize>> {
<<<<<<< HEAD
        if let Some(sz) = self.consume_receive_buffer(buf) {
            return Poll::Ready(Ok(sz));
        }
        match self.yolo_rx(buf) {
            Poll::Ready(x) => Poll::Ready(x.map_err(Into::into)),
            Poll::Pending => match ready!(self.poll_replenish_buffer(cx, buf.len())) {
                Ok(sz) => {
                    let ret = self.consume_receive_buffer(buf).unwrap();
                    assert_eq!(ret, sz);
                    Poll::Ready(Ok(sz))
                }
                Err(x) => Poll::Ready(Err(x.into())),
            },
        }
=======
        poll_some!(self.consume_receive_buffer(buf));
        poll_some!(self.yolo_rx(buf));
        poll_err!(ready!(self.poll_replenish_buffer(cx, buf.len())));
        poll_some!(self.consume_receive_buffer(buf));
        unreachable!();
>>>>>>> 7252ea6a
    }
}

impl AsyncWrite for TcpStream {
    fn poll_write(
        mut self: Pin<&mut Self>,
        cx: &mut Context<'_>,
        buf: &[u8],
    ) -> Poll<io::Result<usize>> {
<<<<<<< HEAD
        match self.yolo_tx(buf) {
            Poll::Ready(x) => Poll::Ready(x.map_err(Into::into)),
            Poll::Pending => {
                let mut dma = self.allocate_buffer(buf.len());
                assert_eq!(dma.write_at(0, buf), buf.len());
                self.write_dma(cx, dma).map_err(Into::into)
            }
        }
=======
        poll_some!(self.yolo_tx(buf));
        let mut dma = self.allocate_buffer(buf.len());
        assert_eq!(dma.write_at(0, buf), buf.len());
        self.write_dma(cx, dma)
>>>>>>> 7252ea6a
    }

    fn poll_flush(self: Pin<&mut Self>, _cx: &mut Context<'_>) -> Poll<io::Result<()>> {
        Poll::Ready(Ok(()))
    }

    fn poll_close(mut self: Pin<&mut Self>, _: &mut Context<'_>) -> Poll<io::Result<()>> {
        self.source_tx.take();
        Poll::Ready(sys::shutdown(self.stream.as_raw_fd(), Shutdown::Write))
    }
}

#[cfg(test)]
mod tests {
    use super::*;
    use crate::channels::shared_channel;
    use crate::enclose;
    use crate::timer::Timer;
    use crate::LocalExecutorBuilder;
    use futures_lite::io::{AsyncBufReadExt, AsyncReadExt, AsyncWriteExt};
    use futures_lite::StreamExt;
    use std::cell::Cell;
    use std::sync::atomic::{AtomicUsize, Ordering};
    use std::sync::Arc;
    use std::time::Duration;

    #[test]
    fn connect_local_server() {
        test_executor!(async move {
            let listener = TcpListener::bind("127.0.0.1:0").unwrap();
            let addr = listener.local_addr().unwrap();
            let coord = Rc::new(Cell::new(0));

            let listener_handle: Task<Result<SocketAddr>> =
                Task::local(enclose! { (coord) async move {
                    coord.set(1);
                    let stream = listener.accept().await?;
                    Ok(stream.peer_addr()?)
                }});

            while coord.get() != 1 {
                Local::later().await;
            }
            let stream = TcpStream::connect(addr).await.unwrap();
            assert_eq!(listener_handle.await.unwrap(), stream.local_addr().unwrap());
        });
    }

    #[test]
    fn multi_executor_bind_works() {
        test_executor!(async move {
            let addr_getter = TcpListener::bind("127.0.0.1:0").unwrap();
            let addr = addr_getter.local_addr().unwrap();
            let (first_sender, first_receiver) = shared_channel::new_bounded(1);
            let (second_sender, second_receiver) = shared_channel::new_bounded(1);

            let ex1 = LocalExecutorBuilder::new()
                .spawn(move || async move {
                    let receiver = first_receiver.connect();
                    let _ = TcpListener::bind(addr).unwrap();
                    receiver.recv().await.unwrap();
                })
                .unwrap();

            let ex2 = LocalExecutorBuilder::new()
                .spawn(move || async move {
                    let receiver = second_receiver.connect();
                    let _ = TcpListener::bind(addr).unwrap();
                    receiver.recv().await.unwrap();
                })
                .unwrap();

            Timer::new(Duration::from_millis(100)).await;

            let sender = first_sender.connect();
            sender.try_send(0).unwrap();
            let sender = second_sender.connect();
            sender.try_send(0).unwrap();

            ex1.join().unwrap();
            ex2.join().unwrap();
        });
    }

    #[test]
    fn multi_executor_accept() {
        let (sender, receiver) = shared_channel::new_bounded(1);
        let (addr_sender, addr_receiver) = shared_channel::new_bounded(1);
        let connected = Arc::new(AtomicUsize::new(0));

        let status = connected.clone();
        let ex1 = LocalExecutorBuilder::new()
            .spawn(move || async move {
                let sender = sender.connect();
                let addr_sender = addr_sender.connect();
                let listener = TcpListener::bind("127.0.0.1:0").unwrap();
                let addr = listener.local_addr().unwrap();
                addr_sender.try_send(addr).unwrap();

                status.store(1, Ordering::Relaxed);
                let accepted = listener.shared_accept().await.unwrap();
                sender.try_send(accepted).unwrap();
            })
            .unwrap();

        let status = connected.clone();
        let ex2 = LocalExecutorBuilder::new()
            .spawn(move || async move {
                let receiver = receiver.connect();
                let accepted = receiver.recv().await.unwrap();
                let _ = accepted.bind_to_executor();
                status.store(2, Ordering::Relaxed);
            })
            .unwrap();

        let ex3 = LocalExecutorBuilder::new()
            .spawn(move || async move {
                let receiver = addr_receiver.connect();
                let addr = receiver.recv().await.unwrap();
                TcpStream::connect(addr).await.unwrap()
            })
            .unwrap();

        ex1.join().unwrap();
        ex2.join().unwrap();
        ex3.join().unwrap();
        assert_eq!(connected.load(Ordering::Relaxed), 2);
    }

    #[test]
    fn stream_of_connections() {
        test_executor!(async move {
            let listener = TcpListener::bind("127.0.0.1:0").unwrap();
            let addr = listener.local_addr().unwrap();
            let coord = Rc::new(Cell::new(0));

            let listener_handle: Task<Result<()>> = Task::local(enclose! { (coord) async move {
                coord.set(1);
                listener.incoming().take(4).try_for_each(|addr| {
                    addr.map(|_| ())
                }).await
            }});

            while coord.get() != 1 {
                Local::later().await;
            }
            let mut handles = Vec::with_capacity(4);
            for _ in 0..4 {
                handles.push(Task::local(async move { TcpStream::connect(addr).await }).detach());
            }

            for handle in handles.drain(..) {
                handle.await.unwrap().unwrap();
            }
            listener_handle.await.unwrap();

            let res = TcpStream::connect(addr).await;
            // server is now dead, connection must fail
            assert_eq!(res.is_err(), true)
        });
    }

    #[test]
    fn parallel_accept() {
        test_executor!(async move {
            let listener = Rc::new(TcpListener::bind("127.0.0.1:0").unwrap());
            let addr = listener.local_addr().unwrap();

            let mut handles = Vec::new();

            for _ in 0..128 {
                handles.push(
                    Local::local(enclose! { (listener) async move {
                        let _accept = listener.accept().await.unwrap();
                    }})
                    .detach(),
                );
            }
            // give it some time to make sure that all tasks above were sent down to
            // the ring
            Timer::new(Duration::from_millis(100)).await;

            // Now we should be able to establish 128 connections and all of that would accept
            for _ in 0..128 {
                handles.push(
                    Local::local(async move {
                        let _stream = TcpStream::connect(addr).await.unwrap();
                    })
                    .detach(),
                );
            }

            for handle in handles {
                handle.await.unwrap();
            }
        });
    }

    #[test]
    fn connect_and_ping_pong() {
        test_executor!(async move {
            let listener = TcpListener::bind("127.0.0.1:0").unwrap();
            let addr = listener.local_addr().unwrap();
            let coord = Rc::new(Cell::new(0));

            let listener_handle = Task::<Result<u8>>::local(enclose! { (coord) async move {
                coord.set(1);
                let mut stream = listener.accept().await?;
                let mut byte = [0u8; 1];
                let read = stream.read(&mut byte).await?;
                assert_eq!(read, 1);
                Ok(byte[0])
            }})
            .detach();

            while coord.get() != 1 {
                Local::later().await;
            }
            let mut stream = TcpStream::connect(addr).await.unwrap();

            let byte = [65u8; 1];
            let b = stream.write(&byte).await.unwrap();
            assert_eq!(b, 1);
            assert_eq!(listener_handle.await.unwrap().unwrap(), 65u8);
        });
    }

    #[test]
    fn test_read_until() {
        test_executor!(async move {
            let listener = TcpListener::bind("127.0.0.1:0").unwrap();
            let addr = listener.local_addr().unwrap();

            let listener_handle = Task::<Result<usize>>::local(async move {
                let mut stream = listener.accept().await?;
                let mut buf = Vec::new();
                stream.read_until(10, &mut buf).await?;
                Ok(buf.len())
            })
            .detach();

            let mut stream = TcpStream::connect(addr).await.unwrap();

            let vec = vec![1, 2, 3, 4, 5, 6, 7, 8, 9, 10];
            let b = stream.write(&vec).await.unwrap();
            assert_eq!(b, 10);
            assert_eq!(listener_handle.await.unwrap().unwrap(), 10);
        });
    }

    #[test]
    fn test_read_line() {
        test_executor!(async move {
            let listener = TcpListener::bind("127.0.0.1:0").unwrap();
            let addr = listener.local_addr().unwrap();

            let listener_handle = Task::<Result<usize>>::local(async move {
                let mut stream = listener.accept().await?;
                let mut buf = String::new();
                stream.read_line(&mut buf).await?;
                Ok(buf.len())
            })
            .detach();

            let mut stream = TcpStream::connect(addr).await.unwrap();

            let b = stream.write(b"line\n").await.unwrap();
            assert_eq!(b, 5);
            assert_eq!(listener_handle.await.unwrap().unwrap(), 5);
        });
    }

    #[test]
    fn test_lines() {
        test_executor!(async move {
            let listener = TcpListener::bind("127.0.0.1:0").unwrap();
            let addr = listener.local_addr().unwrap();

            let listener_handle = Task::<Result<usize>>::local(async move {
                let stream = listener.accept().await?;
                Ok(stream.lines().count().await)
            })
            .detach();

            let mut stream = TcpStream::connect(addr).await.unwrap();

            stream.write(b"line1\nline2\nline3\n").await.unwrap();
            stream.write(b"line4\nline5\nline6\n").await.unwrap();
            stream.close().await.unwrap();
            assert_eq!(listener_handle.await.unwrap().unwrap(), 6);
        });
    }

    #[test]
    fn multibuf_fill() {
        test_executor!(async move {
            let listener = TcpListener::bind("127.0.0.1:0").unwrap();
            let addr = listener.local_addr().unwrap();

            let listener_handle = Task::<Result<()>>::local(async move {
                let mut stream = listener.accept().await?;
                let buf = stream.fill_buf().await?;
                // likely both messages were coalesced together
                assert_eq!(&buf[0..4], b"msg1");
                stream.consume(4);
                let buf = stream.fill_buf().await?;
                assert_eq!(buf, b"msg2");
                stream.consume(4);
                let buf = stream.fill_buf().await?;
                assert_eq!(buf.len(), 0);
                Ok(())
            })
            .detach();

            let mut stream = TcpStream::connect(addr).await.unwrap();

            let b = stream.write(b"msg1").await.unwrap();
            assert_eq!(b, 4);
            stream.write(b"msg2").await.unwrap();
            assert_eq!(b, 4);
            stream.close().await.unwrap();
            listener_handle.await.unwrap().unwrap();
        });
    }

    #[test]
    fn overconsume() {
        test_executor!(async move {
            let listener = TcpListener::bind("127.0.0.1:0").unwrap();
            let addr = listener.local_addr().unwrap();

            let listener_handle = Task::<Result<()>>::local(async move {
                let mut stream = listener.accept().await?;
                let buf = stream.fill_buf().await?;
                assert_eq!(buf.len(), 4);
                stream.consume(100);
                let buf = stream.fill_buf().await?;
                assert_eq!(buf.len(), 0);
                Ok(())
            })
            .detach();

            let mut stream = TcpStream::connect(addr).await.unwrap();

            stream.write(b"msg1").await.unwrap();
            stream.close().await.unwrap();
            listener_handle.await.unwrap().unwrap();
        });
    }

    #[test]
    fn repeated_fill_before_consume() {
        test_executor!(async move {
            let listener = TcpListener::bind("127.0.0.1:0").unwrap();
            let addr = listener.local_addr().unwrap();

            let listener_handle = Task::<Result<()>>::local(async move {
                let mut stream = listener.accept().await?;
                let buf = stream.fill_buf().await?;
                assert_eq!(buf, b"msg1");
                let buf = stream.fill_buf().await?;
                assert_eq!(buf, b"msg1");
                stream.consume(4);
                let buf = stream.fill_buf().await?;
                assert_eq!(buf.is_empty(), true);
                Ok(())
            })
            .detach();

            let mut stream = TcpStream::connect(addr).await.unwrap();

            stream.write(b"msg1").await.unwrap();
            stream.close().await.unwrap();
            listener_handle.await.unwrap().unwrap();
        });
    }

    #[test]
    fn peek() {
        test_executor!(async move {
            let listener = TcpListener::bind("127.0.0.1:0").unwrap();
            let addr = listener.local_addr().unwrap();

            let listener_handle = Task::<Result<usize>>::local(async move {
                let mut stream = listener.accept().await?;
                let mut buf = [0u8; 64];
                for _ in 0..10 {
                    let b = stream.peek(&mut buf).await?;
                    assert_eq!(b, 4);
                    assert_eq!(&buf[0..4], b"msg1");
                }
                stream.read(&mut buf).await?;
                stream.peek(&mut buf).await
            })
            .detach();

            let mut stream = TcpStream::connect(addr).await.unwrap();
            stream.write(b"msg1").await.unwrap();
            stream.close().await.unwrap();
            let res = listener_handle.await.unwrap().unwrap();
            assert_eq!(res, 0);
        });
    }
}<|MERGE_RESOLUTION|>--- conflicted
+++ resolved
@@ -139,13 +139,8 @@
     /// [`AcceptedTcpStream`]: struct.AcceptedTcpStream.html
     /// [`TcpStream`]: struct.TcpStream.html
     /// [`Send`]: https://doc.rust-lang.org/std/marker/trait.Send.html
-<<<<<<< HEAD
-    pub async fn shared_accept(&self) -> Result<AcceptedTcpStream> {
-        let reactor = self.reactor.clone();
-=======
     pub async fn shared_accept(&self) -> io::Result<AcceptedTcpStream> {
         let reactor = self.reactor.upgrade().unwrap();
->>>>>>> 7252ea6a
         let source = reactor.accept(self.listener.as_raw_fd());
         let fd = source.collect_rw().await?;
         Ok(AcceptedTcpStream { fd: fd as RawFd })
@@ -439,23 +434,13 @@
     ///
     /// On success, returns the number of bytes peeked.
     /// Successive calls return the same data. This is accomplished by passing MSG_PEEK as a flag to the underlying recv system call.
-<<<<<<< HEAD
     pub async fn peek(&self, buf: &mut [u8]) -> Result<usize> {
-        let source = self
-            .reactor
-            .new_source(self.stream.as_raw_fd(), SourceType::SockRecv(None));
-        self.reactor
-            .sys
-            .recv(&source, buf.len(), iou::MsgFlags::MSG_PEEK);
-=======
-    pub async fn peek(&self, buf: &mut [u8]) -> io::Result<usize> {
         let source = self.reactor.upgrade().unwrap().recv(
             self.stream.as_raw_fd(),
             buf.len(),
             iou::MsgFlags::MSG_PEEK,
         );
 
->>>>>>> 7252ea6a
         let sz = source.collect_rw().await?;
         match source.extract_source_type() {
             SourceType::SockRecv(mut src) => {
@@ -508,29 +493,9 @@
         self.reactor.upgrade().unwrap().alloc_dma_buffer(size)
     }
 
-<<<<<<< HEAD
-    fn yolo_rx(&mut self, buf: &mut [u8]) -> Poll<Result<usize>> {
-        if self.rx_yolo {
-            match sys::recv_syscall(
-                self.stream.as_raw_fd(),
-                buf.as_mut_ptr(),
-                buf.len(),
-                iou::MsgFlags::MSG_DONTWAIT.bits(),
-            ) {
-                Ok(x) => Poll::Ready(Ok(x)),
-                Err(err) => match err.kind() {
-                    io::ErrorKind::WouldBlock => {
-                        self.rx_yolo = false;
-                        Poll::Pending
-                    }
-                    _ => Poll::Ready(Err(err.into())),
-                },
-            }
-=======
     fn yolo_rx(&mut self, buf: &mut [u8]) -> Option<io::Result<usize>> {
         if self.rx_yolo {
             super::yolo_recv(self.stream.as_raw_fd(), buf)
->>>>>>> 7252ea6a
         } else {
             None
         }
@@ -540,29 +505,9 @@
         })
     }
 
-<<<<<<< HEAD
-    fn yolo_tx(&mut self, buf: &[u8]) -> Poll<Result<usize>> {
-        if self.tx_yolo {
-            match sys::send_syscall(
-                self.stream.as_raw_fd(),
-                buf.as_ptr(),
-                buf.len(),
-                iou::MsgFlags::MSG_DONTWAIT.bits(),
-            ) {
-                Ok(x) => Poll::Ready(Ok(x)),
-                Err(err) => match err.kind() {
-                    io::ErrorKind::WouldBlock => {
-                        self.tx_yolo = false;
-                        Poll::Pending
-                    }
-                    _ => Poll::Ready(Err(err.into())),
-                },
-            }
-=======
     fn yolo_tx(&mut self, buf: &[u8]) -> Option<io::Result<usize>> {
         if self.tx_yolo {
             super::yolo_send(self.stream.as_raw_fd(), buf)
->>>>>>> 7252ea6a
         } else {
             None
         }
@@ -571,75 +516,6 @@
             None
         })
     }
-<<<<<<< HEAD
-    fn poll_replenish_buffer(&mut self, cx: &mut Context<'_>, size: usize) -> Poll<Result<usize>> {
-        loop {
-            let source = self.source_rx.take();
-            match source {
-                None => {
-                    let source = self
-                        .reactor
-                        .new_source(self.stream.as_raw_fd(), SourceType::SockRecv(None));
-                    self.reactor.sys.recv(&source, size, iou::MsgFlags::empty());
-                    if let Err(err) = self.reactor.rush_dispatch(&source) {
-                        return Poll::Ready(Err(err.into()));
-                    }
-                    self.source_rx = Some(source);
-                    if !self.source_rx.as_ref().unwrap().has_result() {
-                        self.source_rx
-                            .as_ref()
-                            .unwrap()
-                            .add_waiter(cx.waker().clone());
-                        return Poll::Pending;
-                    } else {
-                        self.rx_yolo = true;
-                    }
-                }
-                Some(source) => {
-                    self.rx_yolo = true;
-                    match source.extract_source_type() {
-                        SourceType::SockRecv(mut buf) => {
-                            let bytes = source.take_result().unwrap();
-                            match bytes {
-                                Err(x) => return Poll::Ready(Err(x.into())),
-                                Ok(sz) => {
-                                    let mut buf = buf.take();
-                                    buf.as_mut().unwrap().trim_to_size(sz);
-                                    self.rx_buf = buf;
-                                    return Poll::Ready(Ok(sz));
-                                }
-                            }
-                        }
-                        _ => unreachable!(),
-                    }
-                }
-            }
-        }
-    }
-
-    fn write_dma(&mut self, cx: &mut Context<'_>, buf: DmaBuffer) -> Poll<Result<usize>> {
-        let source = self.source_tx.take();
-        match source {
-            None => {
-                let source = self
-                    .reactor
-                    .new_source(self.stream.as_raw_fd(), SourceType::SockSend(buf));
-                self.reactor.sys.send(&source, iou::MsgFlags::empty());
-                if let Err(err) = self.reactor.rush_dispatch(&source) {
-                    return Poll::Ready(Err(err.into()));
-                }
-                match source.take_result() {
-                    None => {
-                        source.add_waiter(cx.waker().clone());
-                        self.source_tx = Some(source);
-                        Poll::Pending
-                    }
-                    Some(res) => {
-                        self.tx_yolo = true;
-                        Poll::Ready(res.map_err(Into::into))
-                    }
-                }
-=======
 
     fn poll_replenish_buffer(
         &mut self,
@@ -682,16 +558,10 @@
                 source.add_waiter(cx.waker().clone());
                 self.source_tx = Some(source);
                 Poll::Pending
->>>>>>> 7252ea6a
             }
             Some(res) => {
                 self.tx_yolo = true;
-<<<<<<< HEAD
-                let res = source.take_result().unwrap();
-                Poll::Ready(res.map_err(Into::into))
-=======
                 Poll::Ready(res)
->>>>>>> 7252ea6a
             }
         }
     }
@@ -703,18 +573,8 @@
         cx: &mut Context<'_>,
     ) -> Poll<io::Result<&'a [u8]>> {
         let buf_size = self.rx_buf_size;
-<<<<<<< HEAD
-        loop {
-            if self.rx_buf.as_ref().is_some() {
-                let this = self.project();
-                return Poll::Ready(Ok(this.rx_buf.as_ref().unwrap().as_bytes()));
-            } else if let Err(err) = ready!(self.poll_replenish_buffer(cx, buf_size)) {
-                return Poll::Ready(Err(err.into()));
-            }
-=======
         if self.rx_buf.as_ref().is_none() {
             poll_err!(ready!(self.poll_replenish_buffer(cx, buf_size)));
->>>>>>> 7252ea6a
         }
         let this = self.project();
         Poll::Ready(Ok(this.rx_buf.as_ref().unwrap().as_bytes()))
@@ -736,28 +596,11 @@
         cx: &mut Context<'_>,
         buf: &mut [u8],
     ) -> Poll<io::Result<usize>> {
-<<<<<<< HEAD
-        if let Some(sz) = self.consume_receive_buffer(buf) {
-            return Poll::Ready(Ok(sz));
-        }
-        match self.yolo_rx(buf) {
-            Poll::Ready(x) => Poll::Ready(x.map_err(Into::into)),
-            Poll::Pending => match ready!(self.poll_replenish_buffer(cx, buf.len())) {
-                Ok(sz) => {
-                    let ret = self.consume_receive_buffer(buf).unwrap();
-                    assert_eq!(ret, sz);
-                    Poll::Ready(Ok(sz))
-                }
-                Err(x) => Poll::Ready(Err(x.into())),
-            },
-        }
-=======
         poll_some!(self.consume_receive_buffer(buf));
         poll_some!(self.yolo_rx(buf));
         poll_err!(ready!(self.poll_replenish_buffer(cx, buf.len())));
         poll_some!(self.consume_receive_buffer(buf));
         unreachable!();
->>>>>>> 7252ea6a
     }
 }
 
@@ -767,21 +610,10 @@
         cx: &mut Context<'_>,
         buf: &[u8],
     ) -> Poll<io::Result<usize>> {
-<<<<<<< HEAD
-        match self.yolo_tx(buf) {
-            Poll::Ready(x) => Poll::Ready(x.map_err(Into::into)),
-            Poll::Pending => {
-                let mut dma = self.allocate_buffer(buf.len());
-                assert_eq!(dma.write_at(0, buf), buf.len());
-                self.write_dma(cx, dma).map_err(Into::into)
-            }
-        }
-=======
         poll_some!(self.yolo_tx(buf));
         let mut dma = self.allocate_buffer(buf.len());
         assert_eq!(dma.write_at(0, buf), buf.len());
         self.write_dma(cx, dma)
->>>>>>> 7252ea6a
     }
 
     fn poll_flush(self: Pin<&mut Self>, _cx: &mut Context<'_>) -> Poll<io::Result<()>> {
